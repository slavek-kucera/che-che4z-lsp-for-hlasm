<div id="header" align="center">

[![GitHub issues](https://img.shields.io/github/issues-raw/eclipse/che-che4z-lsp-for-hlasm)](https://github.com/eclipse/che-che4z-lsp-for-hlasm/issues)
[![slack](https://img.shields.io/badge/chat-on%20Slack-blue)](https://join.slack.com/t/che4z/shared_invite/enQtNzk0MzA4NDMzOTIwLWIzMjEwMjJlOGMxNmMyNzQ1NWZlMzkxNmQ3M2VkYWNjMmE0MGQ0MjIyZmY3MTdhZThkZDg3NGNhY2FmZTEwNzQ)
<a href="https://sonarcloud.io/dashboard?id=eclipse_che-che4z-lsp-for-hlasm">
<img src="https://github.com/eclipse/che-che4z-lsp-for-hlasm/raw/master/clients/vscode-hlasmplugin/sonarcloud-black.png" width="94" height="20" href="" />
</a>

</div>

# HLASM Language Support
HLASM Language Support is an extension that supports the High Level Assembler language. It provides code completion, highlighting and navigation features, shows mistakes in the source, and lets you trace how the conditional assembly is evaluated with a modern debugging experience.

HLASM Language Support is also part of [Code4z](https://marketplace.visualstudio.com/items?itemName=broadcomMFD.code4z-extension-pack), an all-round package that offers a modern experience for mainframe application developers, including [COBOL Language Support](https://marketplace.visualstudio.com/items?itemName=broadcomMFD.cobol-language-support), [Explorer for Endevor](https://marketplace.visualstudio.com/items?itemName=broadcomMFD.explorer-for-endevor), [Zowe Explorer](https://marketplace.visualstudio.com/items?itemName=Zowe.vscode-extension-for-zowe) and [Debugger for Mainframe](https://marketplace.visualstudio.com/items?itemName=broadcomMFD.debugger-for-mainframe) extensions.

## Getting Started

### Enabling the Extension

Follow these steps to open a HLASM project:

1. In _File_ -> _Open Folder..._, select the folder with the HLASM sources. <!-- (An example workspace is provided in the folder `example_workspace`.) Uncomment once PR#44 is merged-->
2. Open any HLASM source file (note that HLASM does not have a standard filename extension) or create a new file.
3. If the auto-detection of HLASM language does not recognize the file, set it manually in the bottom-right corner of the VS Code window.  
4. The extension is now enabled on the open file. If you have macro definitions in separate files or use the COPY instruction, you need to set up a workspace.

### Setting Up a Multi-File Project Environment

The HLASM COPY instruction copies the source code from various external files, as driven by HLASM evaluation. The source code interpreter in the HLASM Extension needs to be set up correctly to be able to find the same files as the HLASM assembler program. 

To do this, set up two configuration files — `proc_grps.json` and `pgm_conf.json`. Follow these steps:

1. After you open a HLASM file for the first time, two pop-ups display. Select _Create pgm_conf.json with current program_ and _Create empty proc_grps.json_. 
   The two configuration files are then created with default values. They are stored in the `.hlasmplugin` subfolder.
2. Navigate to the `proc_grps.json` file. This is the entry point where you can specify paths to macro definitions and COPY files. 
3. Fill the `libs` array with the corresponding paths. For example, if you have your macro files in the `ASMMAC/` folder, add the string `"ASMMAC"` into the libs array.

<<<<<<< HEAD
Follow [Configuration](#Configuration) for more detailed instructions on configuring the environment.
=======
Follow the section *External Macro Libraries and COPY Members* below for more detailed instructions for configuring the environment.
>>>>>>> a67b8111

## Language Features

The HLASM Language Support extension parses and analyzes all parts of a HLASM program. It resolves all ordinary symbols, variable symbols and checks the validity of most instructions. The extension supports conditional and unconditional branching and can define global and local variable symbols. It can also expand macros and COPY instructions.

## LSP Features
### Highlighting
The HLASM Language Support extension highlights statements with different colors for labels, instructions, operands, remarks and variables. Statements containing instructions that can have operands are highlighted differently to statements that do not expect operands. Code that is skipped by branching AIF, AGO or conditional assembly is not colored.

![](https://github.com/eclipse/che-che4z-lsp-for-hlasm/raw/master/clients/vscode-hlasmplugin/readme_res/highlighting.png)

### Autocomplete
Autocomplete is enabled for the instruction field. While typing, a list of instructions starting with the typed characters displays. Selecting an instruction from the list completes it and inserts the default operands. Variables and sequence symbols are also filled with a value from their scope.

![](https://github.com/eclipse/che-che4z-lsp-for-hlasm/raw/master/clients/vscode-hlasmplugin/readme_res/autocomplete.gif)


### Go To Definition and Find All References
The extension adds the 'go to definition' and 'find all references' functionalities. Use the 'go to definition' functionality to show definitions of variable symbols, ordinary symbols and macros, or open COPY files directly. Use the 'find all references' functionality to show all places where a symbol is used.

![](https://github.com/eclipse/che-che4z-lsp-for-hlasm/raw/master/clients/vscode-hlasmplugin/readme_res/go_to_def.gif)

## Macro Tracer

The macro tracer functionality allows you to track the process of assembling HLASM code. It lets you see step-by-step how macros are expanded and displays values of variable symbols at different points during the assembly process. You can also set breakpoints in problematic sections of your conditional assembly code. 

The macro tracer is not a debugger. It cannot debug running executables, only track the compilation process.

### Configuring the Macro Tracer

1. Open your workspace.
2. In the left sidebar, click the bug icon to open the debugging panel (Ctrl + Shift + D).
3. Select `create a launch.json file`.  
   A "select environment" prompt displays.
4. Enter *HLASM Macro tracer*.  
   Your workspace is now configured for macro tracing.

### Using the Macro Tracer

To run the macro tracer, open the file that you want to trace. Then press **F5** to open the debugging panel and start the debugging session.

When the tracer stops at a macro or COPY instruction, you can select **step into** to open the macro or COPY file, or **step over** to skip to the next line.

Breakpoints can be set before or during the debugging session.

![](https://github.com/eclipse/che-che4z-lsp-for-hlasm/raw/master/clients/vscode-hlasmplugin/readme_res/tracer.gif)

## Configuration

### External Macro Libraries and COPY Members
The HLASM Language Support extension looks for locally stored members when a macro or COPY instruction is evaluated. The paths of these members are specified in two configuration files in the `.hlasmplugin` folder of the currently open workspace:

- `proc_grps.json` defines _processor groups_ by assigning a group name to a list of directories. Hence, the group name serves as a unique identifier of a set of HLASM libraries defined by a list of directories.

- `pgm_conf.json` provides a mapping between _programs_ (open-code files) and processor groups. It specifies which list of directories is used with which source file. If a relative source file path is specified, it is relative to the current workspace.

To use a predefined set of macro and copy members, follow these steps: 
1. Specify any number of library directories to search for macros and COPY files in `proc_grps.json`. These directories are searched in order they are listed. 
2. Name the group of directories with an identifier.
   You have created a new processor group.
3. Use the identifier of the new processor group with the name of your source code file in `pgm_conf.json` to assign the library members to the program.

The structure of the configuration is based on CA Endevor® SCM. Ensure that you configure these files before using macros from separate files or the COPY instruction.
When you open a HLASM file or manually set the HLASM language for a file, you can choose to automatically create these files for the current program.

Example `proc_grps.json`:

The following example defines two processor groups, GROUP1 and GROUP2, and a list of directories to search for macros and COPY files.

```
{
  "pgroups": [
    {
      "name": "GROUP1",
      "libs": [
        "ASMMAC/",
        "C:/SYS.ASMMAC"
      ]
    },
    {
      "name": "GROUP2",
      "libs": [
        "G2MAC/",
        "C:/SYS.ASMMAC"
      ]
    }
  ]
}
```

Example `pgm_conf.json`:

The following example specifies that GROUP1 is used when working with `source_code` and GROUP2 is used when working with `second_file`.

```
{
  "pgms": [
    {
      "program": "source_code",
      "pgroup": "GROUP1"
    },
    {
      "program": "second_file",
      "pgroup": "GROUP2"
    },
  ]
}
```
If you have the two configuration files configured as above and invoke the MAC1 macro from `source_code`, the folder `ASMMAC/` in the current workspace is searched for a file with the exact name "MAC1". If that search is unsuccessful the folder `C:/SYS.ASMMAC` is searched. If that search is unsuccessful an error displays that the macro does not exist.

The program name in `pgm_conf.json` can be wildcarded, as in the following example:

```
{
  "pgms": [
    {
      "program": "*",
      "pgroup": "GROUP1"
    }
  ]
}
```
In this example, GROUP1 is used for all open code programs.

### File Extensions

`pgm_conf.json` includes the optional parameter `alwaysRecognize` in which you can specify an array of wildcards. 
- All files matching these wildcards are automatically recognized as HLASM files.
- If an extension wildcard is defined, all macro and copy files with this extension can be used in the source code. 

For example, with the extension wildcard `*.hlasm`, a user can add the macro `MAC` to his source code even if it is in a file called `MAC.hlasm`. Additionally, all files with the extension `.hlasm` are automatically recognised as HLASM files.

The following example of `pgm_conf.json` specifies that the processor group `GROUP1` is assigned to both `source_code` and `source_code.hlasm`. Also, macro and copy files in the `lib` directory are referenced and correctly recognized in the program without the `.asm` extension.

```
{
  "pgms": [
    {
      "program": "source_code",
      "pgroup": "GROUP1"
    }
  ],
  "alwaysRecognize" : ["*.hlasm", "libs/*.asm"]
}
```

## Questions, issues, feature requests, and contributions
- If you have a question about how to accomplish something with the extension, or come across a problem file an issue on [GitHub](https://github.com/eclipse/che-che4z-lsp-for-hlasm)
- Contributions are always welcome! Please see our [GitHub](https://github.com/eclipse/che-che4z-lsp-for-hlasm) repository for more information.
- Any and all feedback is appreciated and welcome!<|MERGE_RESOLUTION|>--- conflicted
+++ resolved
@@ -35,11 +35,7 @@
 2. Navigate to the `proc_grps.json` file. This is the entry point where you can specify paths to macro definitions and COPY files. 
 3. Fill the `libs` array with the corresponding paths. For example, if you have your macro files in the `ASMMAC/` folder, add the string `"ASMMAC"` into the libs array.
 
-<<<<<<< HEAD
-Follow [Configuration](#Configuration) for more detailed instructions on configuring the environment.
-=======
-Follow the section *External Macro Libraries and COPY Members* below for more detailed instructions for configuring the environment.
->>>>>>> a67b8111
+Follow the section *External Macro Libraries and COPY Members* below for more detailed instructions on configuring the environment.
 
 ## Language Features
 
