/*
 * Copyright (c) 2019 Broadcom.
 * The term "Broadcom" refers to Broadcom Inc. and/or its subsidiaries.
 *
 * This program and the accompanying materials are made
 * available under the terms of the Eclipse Public License 2.0
 * which is available at https://www.eclipse.org/legal/epl-2.0/
 *
 * SPDX-License-Identifier: EPL-2.0
 *
 * Contributors:
 *   Broadcom, Inc. - initial API and implementation
 */

#include <chrono>
#include <thread>

#define ASIO_STANDALONE
#include "asio.hpp"
#include "asio/stream_socket_service.hpp"
#include "asio/system_error.hpp"

#include "dap/tcp_handler.h"
#include "dispatcher.h"
#include "logger.h"
#include "lsp/lsp_server.h"
#include "stream_helper.h"
#include "workspace_manager.h"


#ifdef _WIN32 // set binary mode for input on windows
#    include <fcntl.h>
#    include <io.h>
#    define SET_BINARY_MODE(handle) _setmode(_fileno(handle), O_BINARY)
#else
#    define SET_BINARY_MODE(handle)
#endif
// no need for binary on linux, because it does not change \n into \r\n

using namespace hlasm_plugin::language_server;

<<<<<<< HEAD
int main(int argc, char ** argv) {
	using namespace std;
	using namespace hlasm_plugin::language_server;
	// user must define at least one port for dap, e.g. "-p 4745"
	if (argc < 3 || strcmp(argv[1], "-p") != 0)
	{
		std::cout << "Invalid arguments. Use language_server -p <debug port> <lsp port>";
		return 1;
	}

	int dap_port, lsp_port;
	dap_port = atoi(argv[2]);
	if (dap_port <= 0 || dap_port > 65535)
	{
		std::cout << "Wrong port entered.";
		return 1;
	}

	std::atomic<bool> cancel = false;
	try {
		SET_BINARY_MODE(stdin);
		SET_BINARY_MODE(stdout);

		hlasm_plugin::parser_library::workspace_manager ws_mngr(&cancel);
		request_manager req_mngr(&cancel);
		dap::tcp_handler dap_handler(ws_mngr, req_mngr, (uint16_t)dap_port);
		dap_handler.async_accept();
		std::thread dap_thread([&dap_handler]() {dap_handler.run_dap(); });

		newline_is_space::imbue_stream(cin);
		
		lsp::server server(ws_mngr);
		int ret;

		if (argc > 3)
		{
			// if second port is defined, it is used for tcp lsp communication
			lsp_port = atoi(argv[3]);
			if (lsp_port <= 0 || lsp_port > 65535)
			{
				std::cout << "Wrong port entered.";
				return 1;
			}

			//setup tcp
			asio::io_service io_service_;
			asio::ip::tcp::acceptor acceptor_(io_service_, asio::ip::tcp::endpoint(asio::ip::address::from_string("127.0.0.1"), (uint16_t)lsp_port));
			asio::ip::tcp::socket socket_(io_service_);
			asio::ip::tcp::iostream stream;
			acceptor_.accept(stream.socket());
			
			newline_is_space::imbue_stream(stream);

			dispatcher lsp_dispatcher(stream, stream, server, req_mngr);
			ret = lsp_dispatcher.run_server_loop();
			stream.close();

		}
		else
		{
			//communicate with standard IO
			dispatcher lsp_dispatcher(std::cin, std::cout, server, req_mngr);
			ret = lsp_dispatcher.run_server_loop();
		}
		

		dap_handler.cancel();
		dap_thread.join();
		req_mngr.end_worker();

		return ret;
	}
	catch (std::exception& ex)
	{
		LOG_ERROR(ex.what());
		return 1;
	}
	catch (...)
	{
		LOG_ERROR("Unknown error occured. Terminating.");
		return 2;
	}
}
=======
int main(int argc, char** argv)
{
    using namespace std;
    using namespace hlasm_plugin::language_server;
    // user must define at least one port for dap, e.g. "-p 4745"
    if (argc < 3 || strcmp(argv[1], "-p") != 0)
    {
        std::cout << "Invalid arguments. Use language_server -p <debug port> <lsp port>";
        return 1;
    }

    int dap_port, lsp_port;
    dap_port = atoi(argv[2]);
    if (dap_port <= 0 || dap_port > 65535)
    {
        std::cout << "Wrong port entered.";
        return 1;
    }

    std::atomic<bool> cancel = false;
    try
    {
        SET_BINARY_MODE(stdin);
        SET_BINARY_MODE(stdout);

        hlasm_plugin::parser_library::workspace_manager ws_mngr(&cancel);
        request_manager req_mngr(&cancel);

        dap::tcp_handler dap_handler(ws_mngr, req_mngr, (uint16_t)dap_port);
        dap_handler.async_accept();
        std::thread dap_thread([&dap_handler]() { dap_handler.run_dap(); });

        newline_is_space::imbue_stream(cin);

        lsp::server server(ws_mngr);
        int ret;

        if (argc > 3)
        {
            // if second port is defined, it is used for tcp lsp communication
            lsp_port = atoi(argv[3]);
            if (lsp_port <= 0 || lsp_port > 65535)
            {
                std::cout << "Wrong port entered.";
                return 1;
            }

            // setup tcp
            asio::io_service io_service_;
            asio::ip::tcp::acceptor acceptor_(
                io_service_, asio::ip::tcp::endpoint(asio::ip::tcp::v4(), (uint16_t)lsp_port));
            asio::ip::tcp::socket socket_(io_service_);
            asio::ip::tcp::iostream stream;
            acceptor_.accept(stream.socket());

            newline_is_space::imbue_stream(stream);

            dispatcher lsp_dispatcher(stream, stream, server, req_mngr);
            ret = lsp_dispatcher.run_server_loop();
            stream.close();
        }
        else
        {
            // communicate with standard IO
            dispatcher lsp_dispatcher(std::cin, std::cout, server, req_mngr);
            ret = lsp_dispatcher.run_server_loop();
        }


        dap_handler.cancel();
        dap_thread.join();
        req_mngr.end_worker();

        return ret;
    }
    catch (std::exception& ex)
    {
        LOG_ERROR(ex.what());
        return 1;
    }
    catch (...)
    {
        LOG_ERROR("Unknown error occured. Terminating.");
        return 2;
    }
}
>>>>>>> 494a840b
<|MERGE_RESOLUTION|>--- conflicted
+++ resolved
@@ -39,91 +39,6 @@
 
 using namespace hlasm_plugin::language_server;
 
-<<<<<<< HEAD
-int main(int argc, char ** argv) {
-	using namespace std;
-	using namespace hlasm_plugin::language_server;
-	// user must define at least one port for dap, e.g. "-p 4745"
-	if (argc < 3 || strcmp(argv[1], "-p") != 0)
-	{
-		std::cout << "Invalid arguments. Use language_server -p <debug port> <lsp port>";
-		return 1;
-	}
-
-	int dap_port, lsp_port;
-	dap_port = atoi(argv[2]);
-	if (dap_port <= 0 || dap_port > 65535)
-	{
-		std::cout << "Wrong port entered.";
-		return 1;
-	}
-
-	std::atomic<bool> cancel = false;
-	try {
-		SET_BINARY_MODE(stdin);
-		SET_BINARY_MODE(stdout);
-
-		hlasm_plugin::parser_library::workspace_manager ws_mngr(&cancel);
-		request_manager req_mngr(&cancel);
-		dap::tcp_handler dap_handler(ws_mngr, req_mngr, (uint16_t)dap_port);
-		dap_handler.async_accept();
-		std::thread dap_thread([&dap_handler]() {dap_handler.run_dap(); });
-
-		newline_is_space::imbue_stream(cin);
-		
-		lsp::server server(ws_mngr);
-		int ret;
-
-		if (argc > 3)
-		{
-			// if second port is defined, it is used for tcp lsp communication
-			lsp_port = atoi(argv[3]);
-			if (lsp_port <= 0 || lsp_port > 65535)
-			{
-				std::cout << "Wrong port entered.";
-				return 1;
-			}
-
-			//setup tcp
-			asio::io_service io_service_;
-			asio::ip::tcp::acceptor acceptor_(io_service_, asio::ip::tcp::endpoint(asio::ip::address::from_string("127.0.0.1"), (uint16_t)lsp_port));
-			asio::ip::tcp::socket socket_(io_service_);
-			asio::ip::tcp::iostream stream;
-			acceptor_.accept(stream.socket());
-			
-			newline_is_space::imbue_stream(stream);
-
-			dispatcher lsp_dispatcher(stream, stream, server, req_mngr);
-			ret = lsp_dispatcher.run_server_loop();
-			stream.close();
-
-		}
-		else
-		{
-			//communicate with standard IO
-			dispatcher lsp_dispatcher(std::cin, std::cout, server, req_mngr);
-			ret = lsp_dispatcher.run_server_loop();
-		}
-		
-
-		dap_handler.cancel();
-		dap_thread.join();
-		req_mngr.end_worker();
-
-		return ret;
-	}
-	catch (std::exception& ex)
-	{
-		LOG_ERROR(ex.what());
-		return 1;
-	}
-	catch (...)
-	{
-		LOG_ERROR("Unknown error occured. Terminating.");
-		return 2;
-	}
-}
-=======
 int main(int argc, char** argv)
 {
     using namespace std;
@@ -209,5 +124,4 @@
         LOG_ERROR("Unknown error occured. Terminating.");
         return 2;
     }
-}
->>>>>>> 494a840b
+}