/*
 * Copyright (c) 2019 Broadcom.
 * The term "Broadcom" refers to Broadcom Inc. and/or its subsidiaries.
 *
 * This program and the accompanying materials are made
 * available under the terms of the Eclipse Public License 2.0
 * which is available at https://www.eclipse.org/legal/epl-2.0/
 *
 * SPDX-License-Identifier: EPL-2.0
 *
 * Contributors:
 *   Broadcom, Inc. - initial API and implementation
 */

#include "lsp_info_processor.h"

#include <string_view>

#include "context/instruction.h"

using namespace hlasm_plugin::parser_library;
using namespace hlasm_plugin::parser_library::semantics;
using namespace hlasm_plugin::parser_library::context;

lsp_info_processor::lsp_info_processor(
    std::string file, const std::string& text, context::hlasm_context* ctx, bool collect_hl_info)
    : file_name(ctx ? ctx->ids().add(file, true) : nullptr)
    , empty_string(ctx ? ctx->ids().well_known.empty : nullptr)
    , ctx_(ctx)
    , collect_hl_info_(collect_hl_info)
    , instruction_regex("^([^*][^*]\\S*\\s+\\S+|\\s+\\S*)")
{
    // initialize text vector
    std::string line;
    std::stringstream text_ss(text);
    while (std::getline(text_ss, line))
        text_.push_back(line);

    if (!ctx)
        return;

    hl_info_.document = { *file_name };

    // initialize context
    if (!ctx_->lsp_ctx->initialized)
    {
        for (const auto& machine_instr : instruction::machine_instructions)
        {
            std::stringstream documentation(" ");
            std::stringstream detail(""); // operands used for hover - e.g. V,D12U(X,B)[,M]
            std::stringstream autocomplete(""); // operands used for autocomplete - e.g. V,D12U(X,B) [,M]
            for (size_t i = 0; i < machine_instr.second->operands.size(); i++)
            {
                const auto& op = machine_instr.second->operands[i];
                if (machine_instr.second->no_optional == 1 && machine_instr.second->operands.size() - i == 1)
                {
                    autocomplete << " [";
                    detail << "[";
                    if (i != 0)
                    {
                        autocomplete << ",";
                        detail << ",";
                    }
                    detail << op.to_string() << "]";
                    autocomplete << op.to_string() << "]";
                }
                else if (machine_instr.second->no_optional == 2 && machine_instr.second->operands.size() - i == 2)
                {
                    autocomplete << " [";
                    detail << "[";
                    if (i != 0)
                    {
                        autocomplete << ",";
                        detail << ",";
                    }
                    detail << op.to_string() << "]";
                    autocomplete << op.to_string() << "[,";
                }
                else if (machine_instr.second->no_optional == 2 && machine_instr.second->operands.size() - i == 1)
                {
                    detail << op.to_string() << "]]";
                    autocomplete << op.to_string() << "]]";
                }
                else
                {
                    if (i != 0)
                    {
                        autocomplete << ",";
                        detail << ",";
                    }
                    detail << op.to_string();
                    autocomplete << op.to_string();
                }
            }
            documentation << "Machine instruction " << std::endl
                          << "Instruction format: "
                          << instruction::mach_format_to_string.at(machine_instr.second->format);
            ctx_->lsp_ctx->all_instructions.push_back({ machine_instr.first,
                "Operands: " + detail.str(),
                machine_instr.first + "   " + autocomplete.str(),
                { documentation.str() } });
        }

        for (const auto& asm_instr : instruction::assembler_instructions)
        {
            std::stringstream documentation(" ");
            std::stringstream detail("");

            // int min_op = asm_instr.second.min_operands;
            // int max_op = asm_instr.second.max_operands;
            std::string description = asm_instr.second.description;

            detail << asm_instr.first << "   " << description;
            documentation << "Assembler instruction";
            ctx_->lsp_ctx->all_instructions.push_back(
                { asm_instr.first, detail.str(), asm_instr.first + "   " /*+ description*/, { documentation.str() } });
        }

        for (const auto& mnemonic_instr : instruction::mnemonic_codes)
        {
            std::stringstream documentation(" ");
            std::stringstream detail("");
            std::stringstream subs_ops_mnems(" ");
            std::stringstream subs_ops_nomnems(" ");

            // get mnemonic operands
            size_t iter_over_mnem = 0;

            auto instr_name = mnemonic_instr.second.instruction;
            auto mach_operands = instruction::machine_instructions[instr_name]->operands;
            auto no_optional = instruction::machine_instructions[instr_name]->no_optional;
            bool first = true;


            auto replaces = mnemonic_instr.second.replaced;

            for (size_t i = 0; i < mach_operands.size(); i++)
            {
                if (replaces.size() > iter_over_mnem)
                {
                    auto [position, value] = replaces[iter_over_mnem];
                    // can still replace mnemonics
                    if (position == i)
                    {
                        // mnemonics can be substituted when no_optional is 1, but not 2 -> 2 not implemented
                        if (no_optional == 1 && mach_operands.size() - i == 1)
                        {
                            subs_ops_mnems << "[";
                            if (i != 0)
                                subs_ops_mnems << ",";
                            subs_ops_mnems << std::to_string(value) + "]";
                            continue;
                        }
                        // replace current for mnemonic
                        if (i != 0)
                            subs_ops_mnems << ",";
                        subs_ops_mnems << std::to_string(value);
                        iter_over_mnem++;
                        continue;
                    }
                }
                // do not replace by a mnemonic
                std::string curr_op_with_mnem = "";
                std::string curr_op_without_mnem = "";
                if (no_optional == 0)
                {
                    if (i != 0)
                        curr_op_with_mnem += ",";
                    if (!first)
                        curr_op_without_mnem += ",";
                    curr_op_with_mnem += mach_operands[i].to_string();
                    curr_op_without_mnem += mach_operands[i].to_string();
                }
                else if (no_optional == 1 && mach_operands.size() - i == 1)
                {
                    curr_op_with_mnem += "[";
                    curr_op_without_mnem += "[";
                    if (i != 0)
                        curr_op_with_mnem += ",";
                    if (!first)
                        curr_op_without_mnem += ",";
                    curr_op_with_mnem += mach_operands[i].to_string() + "]";
                    curr_op_without_mnem += mach_operands[i].to_string() + "]";
                }
                else if (no_optional == 2 && mach_operands.size() - i == 1)
                {
                    curr_op_with_mnem += mach_operands[i].to_string() + "]]";
                    curr_op_without_mnem += mach_operands[i].to_string() + "]]";
                }
                else if (no_optional == 2 && mach_operands.size() - i == 2)
                {
                    curr_op_with_mnem += "[";
                    curr_op_without_mnem += "[";
                    if (i != 0)
                        curr_op_with_mnem += ",";
                    if (!first)
                        curr_op_without_mnem += ",";
                    curr_op_with_mnem += mach_operands[i].to_string() + "[,";
                    curr_op_without_mnem += mach_operands[i].to_string() + "[,";
                }
                subs_ops_mnems << curr_op_with_mnem;
                subs_ops_nomnems << curr_op_without_mnem;
                first = false;
            }
            detail << "Operands: " + subs_ops_nomnems.str();
            documentation << "Mnemonic code for " << instr_name << " instruction" << std::endl
                          << "Substituted operands: " << subs_ops_mnems.str() << std::endl
                          << "Instruction format: "
                          << instruction::mach_format_to_string.at(
                                 instruction::machine_instructions[instr_name]->format);
            ctx_->lsp_ctx->all_instructions.push_back({ mnemonic_instr.first,
                detail.str(),
                mnemonic_instr.first + "   " + subs_ops_nomnems.str(),
                { documentation.str() } });
        }

        for (const auto& ca_instr : instruction::ca_instructions)
        {
            ctx_->lsp_ctx->all_instructions.push_back({ ca_instr.name, "", ca_instr.name, { "Conditional Assembly" } });
        }

        ctx_->lsp_ctx->initialized = true;
    }
};

void lsp_info_processor::process_hl_symbols(std::vector<token_info> symbols)
{
    for (const auto& symbol : symbols)
    {
        add_hl_symbol(symbol);
    }
}

void lsp_info_processor::process_lsp_symbols(std::vector<context::lsp_symbol> symbols, const std::string* given_file)
{
    if (!ctx_)
        return;

    bool only_ord = false;
    auto symbol_file = file_name;
    // if the file is given, process only ordinary symbols
    if (given_file != nullptr)
    {
        only_ord = true;
        symbol_file = given_file;
    }
    // the order of the symbols cannot change
    for (auto& symbol : symbols)
    {
        symbol.symbol_range.file = symbol_file;
        if (!only_ord || symbol.type == symbol_type::ord)
            add_lsp_symbol(symbol);
    }
    if (!only_ord && !symbols.empty())
    {
        process_instruction_sym_();
        process_var_syms_();
    }
}
template<typename T>
bool lsp_info_processor::find_definition_(
    const position& pos, const definitions<T>& symbols, position_uri_s& found) const
{
    for (const auto& symbol : symbols)
    {
        for (const auto& occ : symbol.second)
        {
            if (is_in_range_(pos, occ))
            {
                found = { *symbol.first.file_name, symbol.first.definition_range.start };
                return true;
            }
        }
    }
    return false;
}

template<typename T>
bool lsp_info_processor::find_references_(
    const position& pos, const definitions<T>& symbols, std::vector<position_uri_s>& found) const
{
    // for each symbol
    for (const auto& symbol : symbols)
    {
        // for each of its occurences
        for (const auto& occ : symbol.second)
        {
            // if at least one occurence is in range
            if (is_in_range_(pos, occ))
            {
                // return all of them as result
                for (const auto& found_occ : symbol.second)
                    found.push_back({ *found_occ.file_name, found_occ.symbol_range.start });

                return true;
            }
        }
    }
    return false;
}

completion_list_s lsp_info_processor::completion(const position& pos, const char trigger_char, int trigger_kind) const
{
<<<<<<< HEAD
	if (!ctx_->lsp_ctx || ctx_->lsp_ctx.use_count() == 0)
		return { false, {} };

	std::string line_before = (pos.line > 0) ? text_[(unsigned int)pos.line-1] : "";
	auto line = text_[(unsigned int)pos.line];
	auto line_so_far = line.substr(0, (pos.column == 0) ? 1 : (unsigned int)pos.column);
	char last_char = (trigger_kind == 1 && line_so_far != "") ? line_so_far.back() : trigger_char;

	if (last_char == '&')
		return complete_var_(pos);
	else if (last_char == '.')
		return complete_seq_(pos);
	else if ((line_before.size() <= hl_info_.cont_info.continuation_column || std::isspace(line_before[hl_info_.cont_info.continuation_column])) && std::regex_match(line_so_far, instruction_regex))
		return { false, ctx_->lsp_ctx->all_instructions };

	return { false, {} };
=======
    std::string line_before = (pos.line > 0) ? text_[(unsigned int)pos.line - 1] : "";
    auto line = text_[(unsigned int)pos.line];
    auto line_so_far = line.substr(0, (pos.column == 0) ? 1 : (unsigned int)pos.column);
    char last_char = (trigger_kind == 1 && line_so_far != "") ? line_so_far.back() : trigger_char;

    if (last_char == '&')
        return complete_var_(pos);
    else if (last_char == '.')
        return complete_seq_(pos);
    else if ((line_before.size() <= hl_info_.cont_info.continuation_column
                 || std::isspace(line_before[hl_info_.cont_info.continuation_column]))
        && std::regex_match(line_so_far, instruction_regex))
        return { false, ctx_->lsp_ctx->all_instructions };

    return { false, {} };
>>>>>>> 494a840b
}

position_uri_s lsp_info_processor::go_to_definition(const position& pos) const
{
    position_uri_s result;
    if (find_definition_(pos, ctx_->lsp_ctx->seq_symbols, result)
        || find_definition_(pos, ctx_->lsp_ctx->var_symbols, result)
        || find_definition_(pos, ctx_->lsp_ctx->ord_symbols, result)
        || find_definition_(pos, ctx_->lsp_ctx->instructions, result))
        return result;
    return { *file_name, pos };
}
std::vector<position_uri_s> lsp_info_processor::references(const position& pos) const
{
    std::vector<position_uri_s> result;
    if (find_references_(pos, ctx_->lsp_ctx->seq_symbols, result)
        || find_references_(pos, ctx_->lsp_ctx->var_symbols, result)
        || find_references_(pos, ctx_->lsp_ctx->ord_symbols, result)
        || find_references_(pos, ctx_->lsp_ctx->instructions, result))
        return result;
    return { { *file_name, pos } };
}
std::vector<std::string> lsp_info_processor::hover(const position& pos) const
{
    std::vector<std::string> result;
    if (get_text_(pos, ctx_->lsp_ctx->seq_symbols, result) || get_text_(pos, ctx_->lsp_ctx->var_symbols, result)
        || get_text_(pos, ctx_->lsp_ctx->ord_symbols, result) || get_text_(pos, ctx_->lsp_ctx->instructions, result))
        return result;
    return result;
}
void lsp_info_processor::add_lsp_symbol(lsp_symbol& symbol)
{
    symbol.scope = get_top_macro_stack_();
    switch (symbol.type)
    {
        case symbol_type::ord:
            process_ord_sym_(symbol);
            break;
        case symbol_type::var:
            deferred_vars_.push_back(symbol);
            break;
        case symbol_type::instruction:
            deferred_instruction_.init(symbol.symbol_range.file, symbol.name, symbol.symbol_range.r);
            break;
        case symbol_type::seq:
            process_seq_sym_(symbol);
            break;
    }
}

void lsp_info_processor::add_hl_symbol(token_info symbol)
{
    // file is open in IDE, get its highlighting
    if (collect_hl_info_)
    {
        if (symbol.scope == hl_scopes::continuation)
        {
            hl_info_.cont_info.continuation_positions.push_back(
                { symbol.token_range.start.line, symbol.token_range.start.column });
        }
        hl_info_.lines.push_back(symbol);
    }
}

semantics::highlighting_info& lsp_info_processor::get_hl_info() { return hl_info_; }

bool lsp_info_processor::is_in_range_(const position& pos, const occurence& occ) const
{
    // check for multi line
    if (occ.symbol_range.start.line != occ.symbol_range.end.line)
    {
        if (file_name != occ.file_name)
            return false;
        if (pos.line < occ.symbol_range.start.line || pos.line > occ.symbol_range.end.line)
            return false;
        // find appropriate line
        for (const auto& cont_pos : hl_info_.cont_info.continuation_positions)
        {
            // might be multi line
            if (cont_pos.line == pos.line)
            {
                // occurences begin line, position cannot be smaller than occ begin column or bigger than continuation
                // column
                if (pos.line == occ.symbol_range.start.line
                    && (pos.column < occ.symbol_range.start.column || pos.column > cont_pos.column))
                    return false;
                // occurences end line, position cannot be bigger than occ end column or smaller than continue column
                if (pos.line == occ.symbol_range.end.line
                    && (pos.column > occ.symbol_range.end.column || pos.column < hl_info_.cont_info.continue_column))
                    return false;
                // in between begin and end lines, only check for continue/continuation columns
                if (pos.column < hl_info_.cont_info.continue_column || pos.column > cont_pos.column)
                    return false;
                return true;
            }
        }
    }
    // no continuation, symbol is single line
    return file_name == occ.file_name && pos.line == occ.symbol_range.start.line
        && pos.line == occ.symbol_range.end.line && pos.column >= occ.symbol_range.start.column
        && pos.column <= occ.symbol_range.end.column;
}

template<typename T>
bool lsp_info_processor::get_text_(
    const position& pos, const definitions<T>& symbols, std::vector<std::string>& found) const
{
    for (const auto& symbol : symbols)
    {
        // for each of its occurences
        for (const auto& occ : symbol.second)
        {
            if (is_in_range_(pos, occ))
            {
                found = symbol.first.get_value();
                return true;
            }
        }
    }
    return false;
}

void lsp_info_processor::process_ord_sym_(const context::ord_definition& symbol)
{
    if (deferred_instruction_.name == ctx_->ids().well_known.COPY)
    {
        ctx_->lsp_ctx->deferred_ord_occs.push_back({ symbol, false });
        ctx_->lsp_ctx->copy = true;
        return;
    }
    // to be processed after parsing
    if (symbol.definition_range.start.column == 0)
        ctx_->lsp_ctx->deferred_ord_defs.push_back(symbol);
    else
        ctx_->lsp_ctx->deferred_ord_occs.push_back({ symbol, false });
}

void lsp_info_processor::process_var_syms_()
{
    for (auto& symbol : deferred_vars_)
    {
        symbol.scope = get_top_macro_stack_();
        auto definition = ctx_->lsp_ctx->var_symbols.find(symbol);

        // definition does not exist, add new one
        if (definition == ctx_->lsp_ctx->var_symbols.end())
        {
            var_type type;
            if (deferred_instruction_.name == ctx_->ids().well_known.SETC
                || deferred_instruction_.name == ctx_->ids().well_known.LCLC
                || deferred_instruction_.name == ctx_->ids().well_known.GBLC)
                type = context::var_type::STRING;
            else if (deferred_instruction_.name == ctx_->ids().well_known.SETA
                || deferred_instruction_.name == ctx_->ids().well_known.LCLA
                || deferred_instruction_.name == ctx_->ids().well_known.GBLA)
                type = context::var_type::NUM;
            else if (deferred_instruction_.name == ctx_->ids().well_known.SETB
                || deferred_instruction_.name == ctx_->ids().well_known.LCLB
                || deferred_instruction_.name == ctx_->ids().well_known.GBLB)
                type = context::var_type::BOOL;
            // macro params
            else if (get_top_macro_stack_().name == deferred_instruction_.name)
                type = context::var_type::MACRO;
            // incorrectly defined first occurence, skip it
            else
                continue;

            macro_id scope = { empty_string, 0 };
            if (deferred_instruction_.name != ctx_->ids().well_known.GBLB
                && deferred_instruction_.name != ctx_->ids().well_known.GBLA
                && deferred_instruction_.name != ctx_->ids().well_known.GBLC)
                scope = get_top_macro_stack_();
            // add it
            ctx_->lsp_ctx
                ->var_symbols[var_definition(symbol.name, symbol.file_name, symbol.definition_range, type, scope)]
                .push_back({ symbol.definition_range, symbol.file_name });
        }
        else
        {
            // add occurence to definition
            definition->second.push_back({ symbol.definition_range, symbol.file_name });
        }
    }
    // clean
    deferred_vars_.clear();
    deferred_instruction_.clear(empty_string);
}

void lsp_info_processor::process_seq_sym_(const context::seq_definition& symbol)
{
    auto found = ctx_->lsp_ctx->seq_symbols.find(symbol);
    // there is definition, add occurence
    if (found != ctx_->lsp_ctx->seq_symbols.end())
    {
        found->second.push_back({ symbol.definition_range, symbol.file_name });
    }
    else
    {
        // definition, create it
        if (symbol.definition_range.start.column == 0)
        {
            // add
            auto occurences = &ctx_->lsp_ctx->seq_symbols[context::seq_definition(
                symbol.name, symbol.file_name, symbol.definition_range, get_top_macro_stack_())];
            occurences->push_back({ symbol.definition_range, symbol.file_name });

            // add deferred if its matching current definition
            decltype(ctx_->lsp_ctx->deferred_seqs) temp_seqs;
            for (auto& deferred_sym : ctx_->lsp_ctx->deferred_seqs)
            {
                // there is definition, add occurence to it and remove it from deferred
                if (deferred_sym.name == symbol.name)
                    occurences->push_back({ deferred_sym.definition_range, deferred_sym.file_name });
                else
                    temp_seqs.push_back(std::move(deferred_sym));
            }
            ctx_->lsp_ctx->deferred_seqs = std::move(temp_seqs);
        }
        // not a definition, defer
        else
            ctx_->lsp_ctx->deferred_seqs.push_back(symbol);
    }
}
void lsp_info_processor::process_instruction_sym_()
{
    // COPY started
    if (ctx_->lsp_ctx->copy && deferred_instruction_.name != ctx_->ids().well_known.COPY)
    {
        // check for last deferred ordinary symbol - defines copy file
        auto deferred_ord = ctx_->lsp_ctx->deferred_ord_occs.back();
        // add current instruction as its definition
        ctx_->lsp_ctx
            ->ord_symbols[context::ord_definition(
                deferred_instruction_.name, deferred_instruction_.file_name, deferred_instruction_.definition_range)]
            .push_back({ deferred_ord.first.definition_range, deferred_ord.first.file_name });
        // remove it
        ctx_->lsp_ctx->deferred_ord_occs.pop_back();
        ctx_->lsp_ctx->copy = false;
    }

    if (deferred_instruction_.name == ctx_->ids().well_known.MACRO)
    {
        ctx_->lsp_ctx->parser_macro_stack.push({ empty_string, 0 });
        return;
    }
    else if (!ctx_->lsp_ctx->parser_macro_stack.empty() && deferred_instruction_.name == ctx_->ids().well_known.MEND)
    {
        ctx_->lsp_ctx->parser_macro_stack.pop();
        return;
    }
    // define macro
    else if (!ctx_->lsp_ctx->parser_macro_stack.empty() && get_top_macro_stack_().name == empty_string)
    {
        if (deferred_instruction_.name == empty_string)
        {
            ctx_->lsp_ctx->parser_macro_stack.top() = { ctx_->ids().well_known.ASPACE, 0 };
            return;
        }

        // find if the macro already exists
        // create new version of it
        auto latest = find_latest_version_(deferred_instruction_, ctx_->lsp_ctx->instructions);
        size_t current_version = latest + 1;

        // parameters text
        std::stringstream params_text;
        ctx_->lsp_ctx->parser_macro_stack.top() = { deferred_instruction_.name, current_version };
        size_t index = 0;
        // before parameter
        if (!deferred_vars_.empty() && deferred_vars_[0].definition_range.start.column == 0)
        {
            params_text << *deferred_vars_[0].name << " ";
            index++;
        }
        // name
        bool first = true;
        // after parameters
        for (size_t i = index; i < deferred_vars_.size(); ++i)
        {
            if (!first)
                params_text << ",";
            else
                first = false;
            params_text << *deferred_vars_[i].name;
        }

        std::string trim_instr = *deferred_instruction_.name;
        if (trim_instr.size() > 0)
        {
            auto c = trim_instr[0];
            trim_instr = (c == '#' || c == '$' || c == '@' || c == '_' || c == '*') ? trim_instr.substr(1) : trim_instr;
        }

        // add it to list of completion items
        ctx_->lsp_ctx->all_instructions.push_back({ *deferred_instruction_.name,
            params_text.str(),
            trim_instr + "   " + params_text.str(),
            content_pos((unsigned int)deferred_instruction_.definition_range.start.line, &text_) });

        // add it to definitions
        auto occurences = &ctx_->lsp_ctx->instructions[context::instr_definition(deferred_instruction_.name,
            deferred_instruction_.file_name,
            deferred_instruction_.definition_range,
            ctx_->lsp_ctx->all_instructions.back(),
            current_version)];
        occurences->push_back({ deferred_instruction_.definition_range, deferred_instruction_.file_name });
        if (ctx_->lsp_ctx->deferred_macro_statement.name == deferred_instruction_.name)
        {
            occurences->push_back({ ctx_->lsp_ctx->deferred_macro_statement.definition_range,
                ctx_->lsp_ctx->deferred_macro_statement.file_name });

            ctx_->lsp_ctx->deferred_macro_statement.clear(empty_string);
        }
    }
    // not a macro, check for predefined instructions
    else
    {
        // check if it is defined
        deferred_instruction_.version = find_latest_version_(deferred_instruction_, ctx_->lsp_ctx->instructions);
        auto definition = ctx_->lsp_ctx->instructions.find(deferred_instruction_);
        // it exists, add it as occurence
        if (definition != ctx_->lsp_ctx->instructions.end())
        {
            definition->second.push_back({ deferred_instruction_.definition_range, deferred_instruction_.file_name });
        }
        // define new instruction
        else
        {
            auto instr = std::find_if(ctx_->lsp_ctx->all_instructions.begin(),
                ctx_->lsp_ctx->all_instructions.end(),
                [&](const context::completion_item_s& instr) {
                    return deferred_instruction_.name && instr.label == *deferred_instruction_.name;
                });
            if (instr != ctx_->lsp_ctx->all_instructions.end())
            {
                ctx_->lsp_ctx
                    ->instructions[context::instr_definition(deferred_instruction_.name,
                        deferred_instruction_.file_name,
                        deferred_instruction_.definition_range,
                        *instr,
                        (size_t)-1)]
                    .push_back({ deferred_instruction_.definition_range, deferred_instruction_.file_name });
            }
            // undefined instruction, special case when macro name statement goes before macro parsing
            // or an error
            else
                ctx_->lsp_ctx->deferred_macro_statement.init(deferred_instruction_.file_name,
                    deferred_instruction_.name,
                    deferred_instruction_.definition_range);
        }
    }
}

completion_list_s lsp_info_processor::complete_var_(const position& pos) const
{
    std::vector<context::completion_item_s> items;
    for (const auto& symbol : ctx_->lsp_ctx->var_symbols)
    {
        if (symbol.first.definition_range.start.line < pos.line && symbol.first.file_name == file_name)
        {
            auto value = symbol.first.get_value();
            assert(value.size() == 1);
            items.push_back({ *symbol.first.name, value[0], *symbol.first.name, { "" } });
        }
    }
    return { false, items };
}

completion_list_s lsp_info_processor::complete_seq_(const position& pos) const
{
    std::vector<context::completion_item_s> items;
    for (auto& symbol : ctx_->lsp_ctx->seq_symbols)
    {
        if (symbol.first.definition_range.start.line < pos.line && symbol.first.file_name == file_name)
        {
            auto value = symbol.first.get_value();
            assert(value.size() == 1);
            items.push_back({ *symbol.first.name, value[0], *symbol.first.name, { "" } });
        }
    }
    return { false, items };
}

int lsp_info_processor::find_latest_version_(
    const context::instr_definition& current, const context::definitions<context::instr_definition>& to_check) const
{
    auto definition = to_check.find(current);
    if (definition == to_check.end())
        return -1;

    auto curr_copy = current;
    auto version = curr_copy.version;
    while (true)
    {
        if (to_check.find(curr_copy) == to_check.end())
            return version;
        version = curr_copy.version;
        curr_copy.version++;
    }
}

context::macro_id lsp_info_processor::get_top_macro_stack_()
{
    if (!ctx_->lsp_ctx->parser_macro_stack.empty())
        return ctx_->lsp_ctx->parser_macro_stack.top();
    return { empty_string, 0 };
}<|MERGE_RESOLUTION|>--- conflicted
+++ resolved
@@ -301,24 +301,9 @@
 
 completion_list_s lsp_info_processor::completion(const position& pos, const char trigger_char, int trigger_kind) const
 {
-<<<<<<< HEAD
-	if (!ctx_->lsp_ctx || ctx_->lsp_ctx.use_count() == 0)
+    if (!ctx_->lsp_ctx || ctx_->lsp_ctx.use_count() == 0)
 		return { false, {} };
-
-	std::string line_before = (pos.line > 0) ? text_[(unsigned int)pos.line-1] : "";
-	auto line = text_[(unsigned int)pos.line];
-	auto line_so_far = line.substr(0, (pos.column == 0) ? 1 : (unsigned int)pos.column);
-	char last_char = (trigger_kind == 1 && line_so_far != "") ? line_so_far.back() : trigger_char;
-
-	if (last_char == '&')
-		return complete_var_(pos);
-	else if (last_char == '.')
-		return complete_seq_(pos);
-	else if ((line_before.size() <= hl_info_.cont_info.continuation_column || std::isspace(line_before[hl_info_.cont_info.continuation_column])) && std::regex_match(line_so_far, instruction_regex))
-		return { false, ctx_->lsp_ctx->all_instructions };
-
-	return { false, {} };
-=======
+        
     std::string line_before = (pos.line > 0) ? text_[(unsigned int)pos.line - 1] : "";
     auto line = text_[(unsigned int)pos.line];
     auto line_so_far = line.substr(0, (pos.column == 0) ? 1 : (unsigned int)pos.column);
@@ -334,7 +319,6 @@
         return { false, ctx_->lsp_ctx->all_instructions };
 
     return { false, {} };
->>>>>>> 494a840b
 }
 
 position_uri_s lsp_info_processor::go_to_definition(const position& pos) const
