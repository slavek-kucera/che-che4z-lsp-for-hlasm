--- conflicted
+++ resolved
@@ -45,18 +45,11 @@
     std::vector<context::completion_item_s> items;
 };
 
-<<<<<<< HEAD
 // lsp info processor processes lsp symbols from parser into symbol definitions and their occurencies used for responses to lsp requests
 class lsp_info_processor
 {
     public:
-        lsp_info_processor(std::string file, const std::string& text, context::hlasm_context* ctx);
-=======
-		class lsp_info_processor
-		{
-		public:
-			lsp_info_processor(std::string file, const std::string& text, context::hlasm_context* ctx,bool collect_hl_info);
->>>>>>> ab3f9204
+        lsp_info_processor(std::string file, const std::string& text, context::hlasm_context* ctx, bool collect_hl_info);
 
         // name of file this processor is currently used
         const std::string * file_name;
@@ -79,7 +72,6 @@
         // add one hl symbol to the highlighting info
         void add_hl_symbol(token_info symbol);
 
-<<<<<<< HEAD
         semantics::highlighting_info& get_hl_info();
     private:
         // stored symbols that couldn't be processed without further information
@@ -93,17 +85,8 @@
         semantics::highlighting_info hl_info_;
         // regex that represents a common position of instruction within a statement
         const std::regex instruction_regex;
-=======
-			semantics::highlighting_info& get_hl_info();
-		private:
-			std::vector<context::var_definition> deferred_vars_;
-			context::instr_definition deferred_instruction_;
-			std::vector<std::string> text_;
-			context::hlasm_context* ctx_;
-			semantics::highlighting_info hl_info_;
-			bool collect_hl_info_;
-			const std::regex instruction_regex;
->>>>>>> ab3f9204
+        // specifies whether to generate highlighting information
+        bool collect_hl_info_;
 
         // checks whether the given position is within occurence's range
         bool is_in_range_(const position& pos, const context::occurence& occ) const;
