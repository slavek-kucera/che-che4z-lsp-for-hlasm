--- conflicted
+++ resolved
@@ -17,9 +17,7 @@
 
 #include "common_testing.h"
 
-<<<<<<< HEAD
 //tests for ORG instruction
-=======
 TEST(org, duplicate_labels)
 {
 	std::string input(R"(
@@ -32,7 +30,6 @@
 	a.collect_diags();
 	ASSERT_EQ(a.diags().size(), (size_t)1);
 }
->>>>>>> ab3f9204
 
 TEST(org, symbol_non_prev_defined)
 {
