/*
 * Copyright (c) 2019 Broadcom.
 * The term "Broadcom" refers to Broadcom Inc. and/or its subsidiaries.
 *
 * This program and the accompanying materials are made
 * available under the terms of the Eclipse Public License 2.0
 * which is available at https://www.eclipse.org/legal/epl-2.0/
 *
 * SPDX-License-Identifier: EPL-2.0
 *
 * Contributors:
 *   Broadcom, Inc. - initial API and implementation
 */

#ifndef HLASMPLUGIN_HLASMPARSERLIBARY_LOOKAHEAD_TEST_H
#define HLASMPLUGIN_HLASMPARSERLIBARY_LOOKAHEAD_TEST_H

#include "common_testing.h"

//tests for lookahead feature:
//forward/backward jums
//copy/macro jumps
//sequence symbol/attribute lookahead

TEST(lookahead, forward_jump_success)
{
	std::string input(
		R"( 
   AGO .A  
&new seta 1 
.A ANOP
)"
	);

	analyzer a(input);
	a.analyze();
	
	auto id = a.context().ids().add("new");
	auto var = a.context().get_var_sym(id);
	EXPECT_FALSE(var);
}

TEST(lookahead, forward_jump_to_continued)
{
	std::string input(
		R"( 
      AGO      .HERE
&bad seta 1
.HERE LR                                                               x
               1,1
&good seta 1
      LR 1,1
)"
);

	analyzer a(input);
	a.analyze();
	a.collect_diags();
	EXPECT_EQ(a.diags().size(), (size_t)0);
	EXPECT_EQ(a.parser().getNumberOfSyntaxErrors(), (size_t)0);

	EXPECT_FALSE(a.context().get_var_sym(a.context().ids().add("bad")));
	EXPECT_TRUE(a.context().get_var_sym(a.context().ids().add("good")));
}

TEST(lookahead, forward_jump_from_continued)
{
	std::string input(
		R"( 
      AGO                                                              x
               .HERE
&bad seta 1
.HERE LR                                                               x
               1,1
&good seta 1
      LR 1,1
)"
);

	analyzer a(input);
	a.analyze();
	a.collect_diags();
	EXPECT_EQ(a.diags().size(), (size_t)0);
	EXPECT_EQ(a.parser().getNumberOfSyntaxErrors(), (size_t)0);

	EXPECT_FALSE(a.context().get_var_sym(a.context().ids().add("bad")));
	EXPECT_TRUE(a.context().get_var_sym(a.context().ids().add("good")));
}

TEST(lookahead, forward_jump_success_valid_input)
{
	std::string input(
		R"( 
   AGO .A  
&new seta 1 
das cvx
tr9023-22
=f2 **
.A ANOP)"
);

	analyzer a(input);
	a.analyze();

	auto id = a.context().ids().add("new");
	auto var = a.context().get_var_sym(id);
	EXPECT_FALSE(var);
	EXPECT_EQ(a.parser().getNumberOfSyntaxErrors(),(size_t)0);
}

TEST(lookahead, forward_jump_fail)
{
	std::string input(
		R"( 
   AGO .A  
&new seta 1 
.B ANOP
)"
);

	analyzer a(input);
	a.analyze();

	auto id = a.context().ids().add("new");
	auto var = a.context().get_var_sym(id);
	EXPECT_TRUE(var);
}

TEST(lookahead, rewinding_from_last_line)
{
	std::string input(
		R"( 
 ACTR 2 
.A ANOP
 AGO .A)"
);

	analyzer a(input);
	a.analyze();
	a.collect_diags();

	EXPECT_EQ(a.diags().size(), (size_t)1);
}

TEST(lookahead, rewinding_from_one_from_last_line)
{
	std::string input(
		R"( 
 ACTR 2 
.A ANOP
 AGO .A
)"
	);

	analyzer a(input);
	a.analyze();
	a.collect_diags();

	EXPECT_EQ(a.diags().size(), (size_t)1);
}

TEST(lookahead, forward_jump_before_comment)
{
	std::string input(
		R"( 
 AGO .A
 BAD_INSTR
*COMMENT
.A ANOP
)"
);

	analyzer a(input);
	a.analyze();
	a.collect_diags();

	EXPECT_EQ(a.diags().size(), (size_t)0);
}

TEST(lookahead, forward_jump_before_continued_comment)
{
	std::string input(
		R"( 
 AGO .A
 BAD_INSTR
*COMMENT                                                               X IGNORED
 IGNORED         COMMENT
.A ANOP
)"
);

	analyzer a(input);
	a.analyze();
	a.collect_diags();

	EXPECT_EQ(a.diags().size(), (size_t)0);
}

TEST(attribute_lookahead, lookup_triggered)
{
	std::string input("L'X");
	analyzer a(input);
	auto expr = a.parser().expr();

	empty_attribute_provider prov;

	expression_analyzer ea(evaluation_context{ a.context(),prov,empty_parse_lib_provider::instance });

	EXPECT_EQ(ea.get_undefined_symbol_references(expr).size(), (size_t)1);

	EXPECT_EQ(a.diags().size(), (size_t)0);
}

TEST(attribute_lookahead, lookup_not_triggered)
{
	std::string input("L'X");
	analyzer a(input);
	auto expr = a.parser().expr();

	//define symbol with undefined length
	auto tmp = a.context().ord_ctx.create_symbol(a.context().ids().add("X"), symbol_value(), symbol_attributes(symbol_origin::DAT, 200), {});
	ASSERT_TRUE(tmp);

	empty_attribute_provider prov;

	expression_analyzer ea(evaluation_context{ a.context(),prov,empty_parse_lib_provider::instance });

	//although length is undefined the actual symbol is defined so no lookup should happen
	EXPECT_EQ(ea.get_undefined_symbol_references(expr).size(), (size_t)0);

	EXPECT_EQ(a.diags().size(), (size_t)0);
}

TEST(attribute_lookahead, lookup_of_two_refs)
{
	std::string input("L'X+L'Y");
	analyzer a(input);
	auto expr = a.parser().expr();

	empty_attribute_provider prov;

	expression_analyzer ea(evaluation_context{ a.context(),prov,empty_parse_lib_provider::instance });

	EXPECT_EQ(ea.get_undefined_symbol_references(expr).size(), (size_t)2);

	EXPECT_EQ(a.diags().size(), (size_t)0);
}

TEST(attribute_lookahead, lookup_of_two_refs_but_one_symbol)
{
	std::string input("S'X+L'X");
	analyzer a(input);
	auto expr = a.parser().expr();

	empty_attribute_provider prov;

	expression_analyzer ea(evaluation_context{ a.context(),prov,empty_parse_lib_provider::instance });

	EXPECT_EQ(ea.get_undefined_symbol_references(expr).size(), (size_t)1);

	EXPECT_EQ(a.diags().size(), (size_t)0);
}

TEST(EQU_attribute_lookahead, correct_attribute_refereces)
{
	std::string input(
		R"( 
&A SETC T'X
&B SETA L'X
X EQU 1,10,C'T'
&C SETA L'Y
Y EQU X+1
)"
);

	analyzer a(input);
	a.analyze();
	a.collect_diags();

	EXPECT_EQ(a.context().get_var_sym(a.context().ids().add("A"))->access_set_symbol_base()->access_set_symbol<C_t>()->get_value(), "T");
	EXPECT_EQ(a.context().get_var_sym(a.context().ids().add("B"))->access_set_symbol_base()->access_set_symbol<A_t>()->get_value(), 10);
	EXPECT_EQ(a.context().get_var_sym(a.context().ids().add("C"))->access_set_symbol_base()->access_set_symbol<A_t>()->get_value(), 10);

	EXPECT_EQ(a.diags().size(), (size_t)0);
}

TEST(EQU_attribute_lookahead, incorrect_attribute_reference)
{
	std::string input(
		R"( 
&A SETA S'X
X EQU 1,10,C'T'
)"
);

	analyzer a(input);
	a.analyze();
	a.collect_diags();

	EXPECT_EQ(a.context().get_var_sym(a.context().ids().add("A"))->access_set_symbol_base()->access_set_symbol<A_t>()->get_value(), 0);

	EXPECT_EQ(a.diags().size(), (size_t)1);
}

TEST(EQU_attribute_lookahead, unresolvable_attribute_referece)
{
	std::string input(
		R"( 
&A SETA L'X
X EQU 1,Y+11,C'T'
)"
);

	analyzer a(input);
	a.analyze();
	a.collect_diags();

	EXPECT_EQ(a.context().get_var_sym(a.context().ids().add("A"))->access_set_symbol_base()->access_set_symbol<A_t>()->get_value(), 1);

	EXPECT_EQ(a.diags().size(), (size_t)2);
}

TEST(EQU_attribute_lookahead, errorous_but_resolable_statement_incorrect_operand)
{
	std::string input(
		R"( 
&A SETA L'X
 AGO .A
X EQU 1,2,**&
.A ANOP
)"
);

	analyzer a(input);
	a.analyze();
	a.collect_diags();

	EXPECT_EQ(a.context().get_var_sym(a.context().ids().add("A"))->access_set_symbol_base()->access_set_symbol<A_t>()->get_value(), 2);

	EXPECT_EQ(a.diags().size(), (size_t)0);
}

TEST(EQU_attribute_lookahead, errorous_but_resolable_statement_last_operand_model)
{
	std::string input(
		R"( 
&A SETA L'X
 AGO .A
X EQU 1,2,&a
.A ANOP
)"
);

	analyzer a(input);
	a.analyze();
	a.collect_diags();

	EXPECT_EQ(a.context().get_var_sym(a.context().ids().add("A"))->access_set_symbol_base()->access_set_symbol<A_t>()->get_value(), 2);

	EXPECT_EQ(a.diags().size(), (size_t)0);
}

TEST(EQU_attribute_lookahead, errorous_but_unresolable_statement_first_operand_model)
{
	std::string input(
		R"( 
&A SETA L'X
 AGO .A
X EQU &a,2
.A ANOP
)"
);

	analyzer a(input);
	a.analyze();
	a.collect_diags();

	EXPECT_EQ(a.context().get_var_sym(a.context().ids().add("A"))->access_set_symbol_base()->access_set_symbol<A_t>()->get_value(), 1);

	EXPECT_EQ(a.diags().size(), (size_t)1);
}

TEST(EQU_attribute_lookahead, errorous_but_unresolable_statement_first_operand_invalid)
{
	std::string input(
		R"( 
&A SETA L'X
 AGO .A
X EQU =**)-,2
.A ANOP
)"
);

	analyzer a(input);
	a.analyze();
	a.collect_diags();

	EXPECT_EQ(a.context().get_var_sym(a.context().ids().add("A"))->access_set_symbol_base()->access_set_symbol<A_t>()->get_value(), 1);

	EXPECT_EQ(a.diags().size(), (size_t)1);
}

class look_parse_lib_prov : public parse_lib_provider
{
	std::unique_ptr<analyzer> a;

	std::string LIB =
		R"( 
X EQU 1,2,C'X'
&WAS_IN SETB 1
)";

	std::string LIB2 =
		R"( 
&A SETA L'X
&WAS_IN SETB 1
)";

	std::string LIB3 =
		R"( 
 MAC 
&AFTER_MAC SETB 1
)";

	virtual parse_result parse_library(const std::string& library, context::hlasm_context& hlasm_ctx, const library_data data) override
	{
		std::string* content;
		if (library == "LIB")
			content = &LIB;
		else if (library == "LIB2")
			content = &LIB2;
		else if (library == "LIB3")
			content = &LIB3;
		else
			return false;

		a = std::make_unique<analyzer>(*content, library, hlasm_ctx, *this, data);
		a->analyze();
		a->collect_diags();
		return true;
	}

	virtual bool has_library(const std::string&, context::hlasm_context&) const override { return false; }
};

TEST(attribute_lookahead, lookup_to_copy)
{
	std::string input(
		R"( 
&A SETA L'X
&WAS_BEFORE SETB 1
 COPY LIB
&WAS_AFTER SETB 1
)"
);

	look_parse_lib_prov mock;
	analyzer a(input, "", mock);
	a.analyze();
	a.collect_diags();

	EXPECT_EQ(a.context().get_var_sym(a.context().ids().add("A"))->access_set_symbol_base()->access_set_symbol<A_t>()->get_value(), 2);
	EXPECT_EQ(a.context().get_var_sym(a.context().ids().add("WAS_BEFORE"))->access_set_symbol_base()->access_set_symbol<B_t>()->get_value(), true);
	EXPECT_EQ(a.context().get_var_sym(a.context().ids().add("WAS_IN"))->access_set_symbol_base()->access_set_symbol<B_t>()->get_value(), true);
	EXPECT_EQ(a.context().get_var_sym(a.context().ids().add("WAS_AFTER"))->access_set_symbol_base()->access_set_symbol<B_t>()->get_value(), true);

	EXPECT_EQ(a.diags().size(), (size_t)0);
}

TEST(attribute_lookahead, lookup_from_copy)
{
	std::string input(
		R"( 
&WAS_BEFORE SETB 1
 COPY LIB2
X EQU 1,2
&WAS_AFTER SETB 1
)"
);

	look_parse_lib_prov mock;
	analyzer a(input, "", mock);
	a.analyze();
	a.collect_diags();

	EXPECT_EQ(a.context().get_var_sym(a.context().ids().add("A"))->access_set_symbol_base()->access_set_symbol<A_t>()->get_value(), 2);
	EXPECT_EQ(a.context().get_var_sym(a.context().ids().add("WAS_BEFORE"))->access_set_symbol_base()->access_set_symbol<B_t>()->get_value(), true);
	EXPECT_EQ(a.context().get_var_sym(a.context().ids().add("WAS_IN"))->access_set_symbol_base()->access_set_symbol<B_t>()->get_value(), true);
	EXPECT_EQ(a.context().get_var_sym(a.context().ids().add("WAS_AFTER"))->access_set_symbol_base()->access_set_symbol<B_t>()->get_value(), true);

	EXPECT_EQ(a.diags().size(), (size_t)0);
}

TEST(attribute_lookahead, lookup_from_macro)
{
	std::string input(
		R"(
 MACRO
 MAC
 GBLA A
&A SETA L'X
X EQU 2,3
 MEND
*
 COPY LIB3
X EQU 1,2
)"
);

	look_parse_lib_prov mock;
	analyzer a(input, "", mock);
	a.analyze();
	a.collect_diags();

	EXPECT_EQ(a.context().globals().find(a.context().ids().add("A"))->second->access_set_symbol_base()->access_set_symbol<A_t>()->get_value(), 2);
	EXPECT_EQ(a.context().get_var_sym(a.context().ids().add("AFTER_MAC"))->access_set_symbol_base()->access_set_symbol<B_t>()->get_value(), true);

	EXPECT_EQ(a.diags().size(), (size_t)1);
}

TEST(attribute_lookahead, lookup_from_macro_last_line)
{
	std::string input(
		R"( macro
 GETMAIN &b=,&l=
 AIF   (T'&l NE 'O' AND T'&b NE 'O').ERR14      @L1A 
 mend
         GETMAIN   b=svc)"
);

	look_parse_lib_prov mock;
	analyzer a(input, "", mock);
	a.analyze();
	a.collect_diags();

	EXPECT_EQ(a.diags().size(), (size_t)0);
}

TEST(attribute_lookahead, lookup_from_macro_one_to_last_line)
{
	std::string input(
		R"( macro
 GETMAIN &b=,&l=
 AIF   (T'&l NE 'O' AND T'&b NE 'O').ERR14      @L1A 
 mend
         GETMAIN   b=svc
)"
	);

	look_parse_lib_prov mock;
	analyzer a(input, "", mock);
	a.analyze();
	a.collect_diags();

	EXPECT_EQ(a.diags().size(), (size_t)0);
}

TEST(attribute_lookahead, lookup_of_two_refs_evaluation)
{
	std::string input(
		R"( 
&A SETA L'X+L'Y
X EQU 1,10
Y EQU 2,11
)"
);

	analyzer a(input);
	a.analyze();
	a.collect_diags();

	EXPECT_EQ(a.context().get_var_sym(a.context().ids().add("A"))->access_set_symbol_base()->access_set_symbol<A_t>()->get_value(), 21);

	EXPECT_EQ(a.diags().size(), (size_t)0);
}

TEST(attribute_lookahead, machine_label_lookahead)
{
	std::string input(
		R"( 
&A SETA L'X
&B SETC T'X
X LR 1,1
)"
);

	analyzer a(input);
	a.analyze();
	a.collect_diags();

	EXPECT_EQ(a.context().get_var_sym(a.context().ids().add("A"))->access_set_symbol_base()->access_set_symbol<A_t>()->get_value(), 2);
	EXPECT_EQ(a.context().get_var_sym(a.context().ids().add("B"))->access_set_symbol_base()->access_set_symbol<C_t>()->get_value(), "I");

	EXPECT_EQ(a.diags().size(), (size_t)0);
}

TEST(attribute_lookahead, section_label_lookahead)
{
	std::string input(
		R"( 
&A SETA L'X
&B SETC T'X
X CSECT
)"
);

	analyzer a(input);
	a.analyze();
	a.collect_diags();

	EXPECT_EQ(a.context().get_var_sym(a.context().ids().add("A"))->access_set_symbol_base()->access_set_symbol<A_t>()->get_value(), 1);
	EXPECT_EQ(a.context().get_var_sym(a.context().ids().add("B"))->access_set_symbol_base()->access_set_symbol<C_t>()->get_value(), "J");

	EXPECT_EQ(a.diags().size(), (size_t)0);
}

TEST(data_def_attribute_lookahead, correct_attribute_reference)
{
	std::string input(
		R"( 
&A SETA L'X
&B SETC T'X
&C SETA S'X
X DC FS24'6'       remark
)"
);

	analyzer a(input);
	a.analyze();
	a.collect_diags();

	EXPECT_EQ(a.context().get_var_sym(a.context().ids().add("A"))->access_set_symbol_base()->access_set_symbol<A_t>()->get_value(), 4);
	EXPECT_EQ(a.context().get_var_sym(a.context().ids().add("B"))->access_set_symbol_base()->access_set_symbol<C_t>()->get_value(), "F");
	EXPECT_EQ(a.context().get_var_sym(a.context().ids().add("C"))->access_set_symbol_base()->access_set_symbol<A_t>()->get_value(), 24);

	EXPECT_EQ(a.diags().size(), (size_t)0);
}

TEST(data_def_attribute_lookahead, incorrect_attribute_reference)
{
	std::string input(
		R"( 
&A SETA S'X
X DC C'A'
)"
);

	analyzer a(input);
	a.analyze();
	a.collect_diags();

	EXPECT_EQ(a.context().get_var_sym(a.context().ids().add("A"))->access_set_symbol_base()->access_set_symbol<A_t>()->get_value(), 0);

	EXPECT_EQ(a.diags().size(), (size_t)1);
}

TEST(attribute_lookahead, lookup_of_two_refs_but_one_symbol_evaluation)
{
	std::string input(
		R"( 
&A SETA L'X+L'Y
X EQU 1,10
Y EQU 2,11
)"
);

	analyzer a(input);
	a.analyze();
	a.collect_diags();

	EXPECT_EQ(a.context().get_var_sym(a.context().ids().add("A"))->access_set_symbol_base()->access_set_symbol<A_t>()->get_value(), 21);

	EXPECT_EQ(a.diags().size(), (size_t)0);
}

TEST(attribute_lookahead, failed_lookup)
{
	std::string input(
		R"( 
&A SETA L'X+L'Y
X EQU 1,10
)"
);

	analyzer a(input);
	a.analyze();
	a.collect_diags();

	EXPECT_EQ(a.context().get_var_sym(a.context().ids().add("A"))->access_set_symbol_base()->access_set_symbol<A_t>()->get_value(), 11);

	EXPECT_EQ(a.diags().size(), (size_t)1);
}

TEST(attribute_lookahead, nested_lookup)
{
	std::string input(
		R"( 
&V(1) SETC 'A','B','C'
&A SETA L'&V(L'X)
X EQU 1,2
B EQU 2,22
)"
);

	analyzer a(input);
	a.analyze();
	a.collect_diags();

	EXPECT_EQ(a.context().get_var_sym(a.context().ids().add("A"))->access_set_symbol_base()->access_set_symbol<A_t>()->get_value(), 22);

	EXPECT_EQ(a.diags().size(), (size_t)0);
}

TEST(attribute_lookahead, lookahead_from_macro_bad_following_statement)
{
	std::string input(
		R"( 
 MACRO
 M
&A SETA L'A
 MEND

 M
 AGO .A
F 
A EQU 1,1,1
.A ANOP
)"
);

	analyzer a(input);
	a.analyze();
	a.collect_diags();

	EXPECT_EQ(a.diags().size(), (size_t)0);
}
<<<<<<< HEAD
#endif
=======

TEST(attribute_lookahead, lookahead_from_instruction_field)
{
	std::string input(
		R"( 
&A(1) SETC 'LR','SAM64','LR'
 &A(L'A) 
A EQU 1,2,1
)"
);

	analyzer a(input);
	a.analyze();
	a.collect_diags();

	EXPECT_EQ(a.diags().size(), (size_t)0);
}
>>>>>>> ab3f9204
<|MERGE_RESOLUTION|>--- conflicted
+++ resolved
@@ -734,9 +734,6 @@
 
 	EXPECT_EQ(a.diags().size(), (size_t)0);
 }
-<<<<<<< HEAD
-#endif
-=======
 
 TEST(attribute_lookahead, lookahead_from_instruction_field)
 {
@@ -754,4 +751,5 @@
 
 	EXPECT_EQ(a.diags().size(), (size_t)0);
 }
->>>>>>> ab3f9204
+
+#endif