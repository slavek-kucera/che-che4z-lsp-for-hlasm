/*
 * Copyright (c) 2019 Broadcom.
 * The term "Broadcom" refers to Broadcom Inc. and/or its subsidiaries.
 *
 * This program and the accompanying materials are made
 * available under the terms of the Eclipse Public License 2.0
 * which is available at https://www.eclipse.org/legal/epl-2.0/
 *
 * SPDX-License-Identifier: EPL-2.0
 *
 * Contributors:
 *   Broadcom, Inc. - initial API and implementation
 */

#ifndef HLASMPLUGIN_PARSER_PARSER_MODEL_TEST_H
#define HLASMPLUGIN_PARSER_PARSER_MODEL_TEST_H

#include "common_testing.h"

<<<<<<< HEAD
//tests for parsing model statements:
//various invalid statements parsing
//checking correct ranges

auto parse_model(std::string s,range r)
=======
auto parse_model(std::string s,range r, bool after_substitution = false)
>>>>>>> ab3f9204
{
	std::string input(" LR &var,1");
	analyzer a(input);
	return a.parser().parse_operand_field(
		&a.context(), std::move(s), after_substitution, range_provider(r, adjusting_state::NONE),
		std::make_pair(processing_format(processing_kind::ORDINARY, processing_form::MACH), op_code()));
}

TEST(parser, parse_model)
{
	{
		range r(position(0, 4), position(0, 10));
		auto [op, rem] = parse_model("&var,1", r);

		ASSERT_EQ(op.value.size(), (size_t)1);
		ASSERT_EQ(rem.value.size(), (size_t)0);

		EXPECT_EQ(op.field_range, r);
		EXPECT_EQ(rem.field_range, range(position(0, 10)));
		EXPECT_TRUE(op.value[0]->access_model());
	}
	{
		range r(position(0, 4), position(0, 8));
		auto [op, rem] = parse_model("&var", r);

		ASSERT_EQ(op.value.size(), (size_t)1);
		ASSERT_EQ(rem.value.size(), (size_t)0);

		EXPECT_EQ(op.field_range, r);
		EXPECT_EQ(rem.field_range, range(position(0, 8)));
		EXPECT_TRUE(op.value[0]->access_model());
	}
}

TEST(parser, parse_model_with_remark_alone)
{
	range r(position(0, 4), position(0, 18));
	auto [op, rem] = parse_model("&var rem,. ???", r);

	ASSERT_EQ(op.value.size(), (size_t)1);
	ASSERT_EQ(rem.value.size(), (size_t)1);

	EXPECT_EQ(op.field_range, range(position(0, 4), position(0, 8)));
	EXPECT_EQ(rem.field_range, range(position(0, 9), position(0, 18)));
	EXPECT_TRUE(op.value[0]->access_model());
}

TEST(parser, parse_model_with_remark_before)
{
	range r(position(0, 4), position(0, 20));
	auto [op, rem] = parse_model("1,&var rem,. ???", r);

	ASSERT_EQ(op.value.size(), (size_t)1);
	ASSERT_EQ(rem.value.size(), (size_t)1);

	EXPECT_EQ(op.field_range, range(position(0, 4), position(0, 10)));
	EXPECT_EQ(rem.field_range, range(position(0, 11), position(0, 20)));
	EXPECT_TRUE(op.value[0]->access_model());
}

TEST(parser, parse_model_with_remark_after)
{
	range r(position(0, 4), position(0, 20));
	auto [op, rem] = parse_model("&var,1 rem,. ???", r);

	ASSERT_EQ(op.value.size(), (size_t)1);
	ASSERT_EQ(rem.value.size(), (size_t)1);

	EXPECT_EQ(op.field_range, range(position(0, 4), position(0, 10)));
	EXPECT_EQ(rem.field_range, range(position(0, 11), position(0, 20)));
	EXPECT_TRUE(op.value[0]->access_model());
}

TEST(parser, parse_model_with_remark_before_after)
{
	range r(position(0, 4), position(0, 26));
	auto [op, rem] = parse_model("1,&var,'&v'4 rem,. ???", r);

	ASSERT_EQ(op.value.size(), (size_t)1);
	ASSERT_EQ(rem.value.size(), (size_t)1);

	EXPECT_EQ(op.field_range, range(position(0, 4), position(0, 16)));
	EXPECT_EQ(rem.field_range, range(position(0, 17), position(0, 26)));
	EXPECT_TRUE(op.value[0]->access_model());
}

TEST(parser, parse_model_with_remark_string)
{
	range r(position(0, 4), position(0, 26));
	auto [op, rem] = parse_model("1,'&var',h,. rem,. ???", r);

	ASSERT_EQ(op.value.size(), (size_t)1);
	ASSERT_EQ(rem.value.size(), (size_t)1);

	EXPECT_EQ(op.field_range, range(position(0, 4), position(0, 16)));
	EXPECT_EQ(rem.field_range, range(position(0, 17), position(0, 26)));
	EXPECT_TRUE(op.value[0]->access_model());
}

TEST(parser, parse_model_with_apostrophe_escaping)
{
	range r(position(0, 4), position(0, 26));
	auto [op, rem] = parse_model("*,'%GEN=''''&CFARG '''", r);

	ASSERT_EQ(op.value.size(), (size_t)1);
	ASSERT_EQ(rem.value.size(), (size_t)0);

	EXPECT_EQ(op.field_range, range(position(0, 4), position(0, 26)));
	EXPECT_TRUE(op.value[0]->access_model());
}

TEST(parser, parse_bad_model)
{
	range r(position(0, 4), position(0, 5));
	auto [op, rem] = parse_model("'", r, true);

	ASSERT_EQ(op.value.size(), (size_t)0);
	ASSERT_EQ(rem.value.size(), (size_t)0);
}

#endif<|MERGE_RESOLUTION|>--- conflicted
+++ resolved
@@ -17,15 +17,11 @@
 
 #include "common_testing.h"
 
-<<<<<<< HEAD
 //tests for parsing model statements:
 //various invalid statements parsing
 //checking correct ranges
 
-auto parse_model(std::string s,range r)
-=======
 auto parse_model(std::string s,range r, bool after_substitution = false)
->>>>>>> ab3f9204
 {
 	std::string input(" LR &var,1");
 	analyzer a(input);
