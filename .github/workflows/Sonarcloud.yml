--- conflicted
+++ resolved
@@ -89,8 +89,5 @@
           -Dsonar.cfamily.llvm-cov.reportPath=build/bin/coverage.txt
           -Dsonar.cfamily.cache.enabled=false
           -Dsonar.projectVersion=${{ env.VERSION }}
-<<<<<<< HEAD
-=======
           ${{ env.HEAD_BRANCH }}
->>>>>>> 90d658e9
           ${{ env.PR_NUMBER }}
